"""
Core data models for the negotiation simulator.
"""

from typing import Dict, List, Optional, Any, Literal
from functools import partial
from dataclasses import dataclass, field
from pydantic import BaseModel, Field
try:
    # Pydantic v2
    from pydantic import model_validator  # type: ignore
except Exception:  # pragma: no cover
    model_validator = None  # type: ignore
try:
    from pydantic.v1 import validator
except Exception:  # pragma: no cover
    from pydantic import validator  # type: ignore
from enum import Enum
import numpy as np


class PolicyType(str, Enum):
    """Enumerate the supported negotiation policy strategies."""

    LINEAR_CONCESSION = "linear_concession"
    TIT_FOR_TAT = "tit_for_tat"
    BOULWARE = "boulware"
    CONCEDER = "conceder"
    FIXED_THRESHOLD = "fixed_threshold"
    ADAPTIVE = "adaptive"


class OfferStatus(str, Enum):
    """Possible lifecycle statuses for a proposed offer."""

    PENDING = "pending"
    ACCEPTED = "accepted"
    REJECTED = "rejected"
    COUNTERED = "countered"


class Issue(BaseModel):
    """Describe a single negotiable issue and its feasible domain."""

    name: str
    min_value: float
    max_value: float
    divisible: bool = True
    unit: Optional[str] = None

    # Pydantic v1 compatibility validator
    @validator('max_value', allow_reuse=True)
    def _v1_validate_range(cls, v, values):  # type: ignore[override]
        if 'min_value' in values and v <= values['min_value']:
            raise ValueError('max_value must be greater than min_value')
        return v

    # Pydantic v2 validator to ensure cross-field validation works reliably
    if model_validator is not None:  # type: ignore[truthy-function]
        @model_validator(mode="after")  # type: ignore[misc]
        def _v2_validate_range(self):  # type: ignore[no-redef]
            if self.max_value <= self.min_value:
                raise ValueError('max_value must be greater than min_value')
            return self


class UtilityFunction(BaseModel):
    """Utility model capturing preferences for an entity across issues."""

    weights: Dict[str, float]
    ideal_values: Dict[str, float]
    reservation_values: Dict[str, float]

    def calculate_utility(self, offer: Dict[str, float]) -> float:
        """Compute the normalized utility of a candidate offer.

        Args:
            offer: Mapping of issue names to the proposed values.

        Returns:
            float: Weighted utility in the range ``[0.0, 1.0]`` where larger
            values are preferred.

        Side Effects:
            None.
        """

        total_utility = 0.0
        total_weight = sum(self.weights.values())
        if total_weight <= 0:
            return 0.0
        for issue, value in offer.items():
            if issue not in self.weights:
                continue
            weight = self.weights[issue] / total_weight
            ideal = self.ideal_values.get(issue, value)
            reservation = self.reservation_values.get(issue, value)
            if ideal != reservation:
                normalized = (value - reservation) / (ideal - reservation)
                normalized = max(0, min(1, normalized))
            else:
                normalized = 1.0 if value == ideal else 0.0
            total_utility += weight * normalized
        return total_utility


class PolicyParameters(BaseModel):
    """Configuration parameters that modulate a negotiation policy."""

    accept_threshold: float = Field(0.7, ge=0, le=1)
    initial_demand: float = Field(0.95, ge=0, le=1)
    concession_rate: float = Field(0.1, ge=0, le=1)
    patience: int = Field(10, ge=1)
    stubbornness: float = Field(0.5, ge=0, le=1)
    learning_rate: float = Field(0.1, ge=0, le=1)
    exploration_factor: float = Field(0.2, ge=0, le=1)

    class Config:
        extra = 'allow'


class NegotiationPolicy(BaseModel):
    """Select and execute the strategy used to construct counter-offers."""

    type: PolicyType
    params: PolicyParameters = Field(default_factory=PolicyParameters)

    def make_offer(self, round_num: int, history: List['Offer'], utility_fn: UtilityFunction, issues: List[Issue]) -> Dict[str, float]:
<<<<<<< HEAD
        dispatch_map = {
            PolicyType.LINEAR_CONCESSION: partial(self._linear_concession_offer, round_num, utility_fn, issues),
            PolicyType.FIXED_THRESHOLD: partial(self._fixed_threshold_offer, utility_fn, issues),
            PolicyType.TIT_FOR_TAT: partial(self._tit_for_tat_offer, round_num, history, utility_fn, issues),
            PolicyType.BOULWARE: partial(self._boulware_offer, round_num, utility_fn, issues),
            PolicyType.CONCEDER: partial(self._conceder_offer, round_num, utility_fn, issues),
            PolicyType.ADAPTIVE: partial(self._adaptive_offer, round_num, history, utility_fn, issues),
        }

        handler = dispatch_map.get(self.type)
        if handler is None:
            raise ValueError(f"Unsupported policy type: {self.type}")
        return handler()
=======
        """Generate an offer according to the configured policy type.

        Args:
            round_num: One-based round counter used for time-dependent
                strategies.
            history: Chronological list of prior :class:`Offer` instances.
            utility_fn: Utility function belonging to the proposing entity.
            issues: Negotiable issues that must appear in the returned offer.

        Returns:
            Dict[str, float]: Mapping from issue names to proposed values that
            complies with the chosen strategy and parameterization.

        Side Effects:
            May temporarily adjust internal parameters or draw random samples
            for adaptive behaviors but restores the original values before
            returning.
        """

        if self.type == PolicyType.LINEAR_CONCESSION:
            return self._linear_concession_offer(round_num, utility_fn, issues)
        elif self.type == PolicyType.FIXED_THRESHOLD:
            return self._fixed_threshold_offer(utility_fn, issues)
        elif self.type == PolicyType.TIT_FOR_TAT:
            return self._tit_for_tat_offer(round_num, history, utility_fn, issues)
        elif self.type == PolicyType.BOULWARE:
            return self._boulware_offer(round_num, utility_fn, issues)
        elif self.type == PolicyType.CONCEDER:
            return self._conceder_offer(round_num, utility_fn, issues)
        elif self.type == PolicyType.ADAPTIVE:
            return self._adaptive_offer(round_num, history, utility_fn, issues)
        else:
            return self._default_offer(utility_fn, issues)
>>>>>>> 68605d6d

    def _linear_concession_offer(self, round_num: int, utility_fn: UtilityFunction, issues: List[Issue]) -> Dict[str, float]:
        concession_factor = min(1.0, round_num * self.params.concession_rate)
        offer = {}
        for issue in issues:
            ideal = utility_fn.ideal_values.get(issue.name, issue.max_value)
            reservation = utility_fn.reservation_values.get(issue.name, issue.min_value)
            value = ideal - concession_factor * (ideal - reservation)
            offer[issue.name] = value
        return offer

    def _fixed_threshold_offer(self, utility_fn: UtilityFunction, issues: List[Issue]) -> Dict[str, float]:
        return {issue.name: utility_fn.ideal_values.get(issue.name, issue.max_value) for issue in issues}

    def _default_offer(self, utility_fn: UtilityFunction, issues: List[Issue]) -> Dict[str, float]:
        return {issue.name: utility_fn.ideal_values.get(issue.name, (issue.max_value + issue.min_value) / 2) for issue in issues}

    # --- Additional strategy helpers ---
    def _tit_for_tat_offer(self, round_num: int, history: List['Offer'], utility_fn: UtilityFunction, issues: List[Issue]) -> Dict[str, float]:
        # If insufficient history, behave like linear
        if len(history) < 2:
            return self._linear_concession_offer(round_num, utility_fn, issues)

        # Estimate recent concession magnitude across issues from last two offers
        prev, last = history[-2], history[-1]
        concession_mag = 0.0
        count = 0
        for issue in issues:
            if issue.name in prev.values and issue.name in last.values:
                concession_mag += abs(last.values[issue.name] - prev.values[issue.name])
                count += 1
        avg_concession = (concession_mag / max(count, 1)) if count else 0.0

        # Map average concession to a factor relative to the issue ranges
        # Normalize by average issue range
        avg_range = np.mean([abs(i.max_value - i.min_value) for i in issues]) if issues else 1.0
        mirror_factor = np.clip(avg_concession / max(avg_range, 1e-9), 0.0, 1.0)

        # Apply mirrored concession tempered by stubbornness
        effective_rate = np.clip(self.params.concession_rate + mirror_factor * (1.0 - self.params.stubbornness), 0.0, 1.0)
        # Use linear path with adjusted rate
        saved = self.params.concession_rate
        try:
            self.params.concession_rate = effective_rate
            return self._linear_concession_offer(round_num, utility_fn, issues)
        finally:
            self.params.concession_rate = saved

    def _boulware_offer(self, round_num: int, utility_fn: UtilityFunction, issues: List[Issue]) -> Dict[str, float]:
        # Slow early concessions: use a convex (power > 1) schedule based on rounds
        base = round_num * max(self.params.concession_rate, 1e-6)
        concession_factor = min(1.0, base ** 2)
        offer = {}
        for issue in issues:
            ideal = utility_fn.ideal_values.get(issue.name, issue.max_value)
            reservation = utility_fn.reservation_values.get(issue.name, issue.min_value)
            value = ideal - concession_factor * (ideal - reservation)
            offer[issue.name] = value
        return offer

    def _conceder_offer(self, round_num: int, utility_fn: UtilityFunction, issues: List[Issue]) -> Dict[str, float]:
        # Fast concessions: amplify rate
        concession_factor = min(1.0, round_num * self.params.concession_rate * 2.0)
        offer = {}
        for issue in issues:
            ideal = utility_fn.ideal_values.get(issue.name, issue.max_value)
            reservation = utility_fn.reservation_values.get(issue.name, issue.min_value)
            value = ideal - concession_factor * (ideal - reservation)
            offer[issue.name] = value
        return offer

    def _adaptive_offer(self, round_num: int, history: List['Offer'], utility_fn: UtilityFunction, issues: List[Issue]) -> Dict[str, float]:
        # Adjust rate based on recent joint utility trend and add small exploration noise
        recent = history[-5:]
        joint_utils = []
        for o in recent:
            if o.utility_scores:
                joint_utils.append(float(np.sum(list(o.utility_scores.values()))))

        rate = self.params.concession_rate
        if len(joint_utils) >= 2:
            delta = joint_utils[-1] - joint_utils[0]
            # If joint utility improving, keep steady; if not, increase rate by learning_rate
            if delta <= 0:
                rate = np.clip(rate + self.params.learning_rate * 0.2, 0.0, 1.0)
            else:
                rate = np.clip(rate * (1.0 - self.params.learning_rate * 0.1), 0.0, 1.0)

        # Temporarily apply adjusted rate and add exploration noise per issue
        saved = self.params.concession_rate
        try:
            self.params.concession_rate = rate
            base_offer = self._linear_concession_offer(round_num, utility_fn, issues)
        finally:
            self.params.concession_rate = saved

        # Exploration noise
        noise_scale = self.params.exploration_factor * 0.05
        for issue in issues:
            rng = (issue.max_value - issue.min_value)
            if rng > 0 and issue.name in base_offer:
                base_offer[issue.name] = float(np.clip(
                    base_offer[issue.name] + np.random.normal(0, rng * noise_scale),
                    issue.min_value,
                    issue.max_value
                ))
        return base_offer


class Entity(BaseModel):
    """Participating negotiator with preferences, policy, and resources."""

    name: str
    type: Literal["country", "company", "individual", "other"] = "country"
    utility_function: UtilityFunction
    policy: NegotiationPolicy
    max_rounds: int = Field(100, ge=1)
    # Default minimum acceptable utility for ZOPA checks
    # Note: lower default improves ZOPA sampling in generic scenarios/tests.
    min_acceptable_utility: float = Field(0.1, ge=0, le=1)
    resources: Dict[str, float] = Field(default_factory=dict)
    relationships: Dict[str, float] = Field(default_factory=dict)

    def evaluate_offer(self, offer: Dict[str, float]) -> tuple[bool, float]:
        """Assess whether the entity accepts the given offer.

        Args:
            offer: Proposed issue values to evaluate.

        Returns:
            tuple[bool, float]: Boolean acceptance decision and the computed
            utility score for the offer.

        Side Effects:
            None.
        """

        utility = self.utility_function.calculate_utility(offer)
        accept = utility >= self.policy.params.accept_threshold
        return accept, utility


@dataclass
class Offer:
    """Immutable representation of a single offer exchanged in negotiation."""

    round_num: int
    proposer: str
    values: Dict[str, float]
    status: OfferStatus = OfferStatus.PENDING
    utility_scores: Dict[str, float] = field(default_factory=dict)
    timestamp: Optional[float] = None

    def to_dict(self) -> dict:
        """Convert the offer to a serializable mapping.

        Returns:
            dict: Dictionary representation of the offer values and metadata.

        Side Effects:
            None.
        """

        return {
            'round': self.round_num,
            'proposer': self.proposer,
            'values': self.values,
            'status': self.status.value,
            'utilities': self.utility_scores
        }


@dataclass
class NegotiationRound:
    """Aggregate offers and responses recorded for a negotiation round."""

    round_num: int
    offers: List[Offer]
    active_proposer: str
    responses: Dict[str, bool] = field(default_factory=dict)

    def is_complete(self) -> bool:
        """Determine whether every entity responded during this round.

        Returns:
            bool: ``True`` if the number of responses equals the number of
            tracked entities; ``False`` otherwise.

        Side Effects:
            None.
        """

        return len(self.responses) == len(self.offers[0].utility_scores)


class NegotiationOutcome(BaseModel):
    """Summary of the negotiation process and its resulting agreement."""

    success: bool
    final_agreement: Optional[Dict[str, float]] = None
    rounds_taken: int
    final_utilities: Dict[str, float]
    transcript: List[NegotiationRound]
    impasse_reason: Optional[str] = None
    pareto_optimal: Optional[bool] = None
    nash_bargaining_score: Optional[float] = None

    def summary(self) -> str:
        """Provide a human-readable synopsis of the negotiation result.

        Returns:
            str: Emoji-prefixed sentence that captures agreement status and
            supporting metrics.

        Side Effects:
            None.
        """

        if self.success:
            return f"✅ Agreement reached in {self.rounds_taken} rounds. " \
                   f"Average utility: {np.mean(list(self.final_utilities.values())):.2f}"
        else:
            return f"❌ Impasse after {self.rounds_taken} rounds. " \
                   f"Reason: {self.impasse_reason or 'Unknown'}"


class SimulationConfig(BaseModel):
    """Container for simulation participants, issues, and protocol options."""

    entities: List[Entity]
    issues: List[Issue]
    max_rounds: int = Field(100, ge=1)
    protocol: Literal["alternating", "simultaneous", "random"] = "alternating"
    allow_coalition: bool = False
    allow_side_payments: bool = False
    information_type: Literal["complete", "incomplete"] = "complete"
    track_pareto: bool = True
    calculate_nash: bool = True

    @validator('entities', allow_reuse=True)
    def validate_entities(cls, v):
        """Ensure there are enough participants for a negotiation session.

        Args:
            v: Collection of configured entities.

        Returns:
            List[Entity]: The validated list of participants.

        Side Effects:
            Raises a :class:`ValueError` if fewer than two entities are
            provided.
        """

        if len(v) < 2:
            raise ValueError('Need at least 2 entities to negotiate')
        return v

    def to_yaml(self) -> str:
        """Serialize the configuration to YAML for persistence or sharing.

        Returns:
            str: YAML document describing the simulation parameters.

        Side Effects:
            Imports :mod:`yaml` to perform the serialization.
        """

        import yaml
        return yaml.dump(self.dict(), default_flow_style=False)<|MERGE_RESOLUTION|>--- conflicted
+++ resolved
@@ -126,7 +126,6 @@
     params: PolicyParameters = Field(default_factory=PolicyParameters)
 
     def make_offer(self, round_num: int, history: List['Offer'], utility_fn: UtilityFunction, issues: List[Issue]) -> Dict[str, float]:
-<<<<<<< HEAD
         dispatch_map = {
             PolicyType.LINEAR_CONCESSION: partial(self._linear_concession_offer, round_num, utility_fn, issues),
             PolicyType.FIXED_THRESHOLD: partial(self._fixed_threshold_offer, utility_fn, issues),
@@ -140,41 +139,6 @@
         if handler is None:
             raise ValueError(f"Unsupported policy type: {self.type}")
         return handler()
-=======
-        """Generate an offer according to the configured policy type.
-
-        Args:
-            round_num: One-based round counter used for time-dependent
-                strategies.
-            history: Chronological list of prior :class:`Offer` instances.
-            utility_fn: Utility function belonging to the proposing entity.
-            issues: Negotiable issues that must appear in the returned offer.
-
-        Returns:
-            Dict[str, float]: Mapping from issue names to proposed values that
-            complies with the chosen strategy and parameterization.
-
-        Side Effects:
-            May temporarily adjust internal parameters or draw random samples
-            for adaptive behaviors but restores the original values before
-            returning.
-        """
-
-        if self.type == PolicyType.LINEAR_CONCESSION:
-            return self._linear_concession_offer(round_num, utility_fn, issues)
-        elif self.type == PolicyType.FIXED_THRESHOLD:
-            return self._fixed_threshold_offer(utility_fn, issues)
-        elif self.type == PolicyType.TIT_FOR_TAT:
-            return self._tit_for_tat_offer(round_num, history, utility_fn, issues)
-        elif self.type == PolicyType.BOULWARE:
-            return self._boulware_offer(round_num, utility_fn, issues)
-        elif self.type == PolicyType.CONCEDER:
-            return self._conceder_offer(round_num, utility_fn, issues)
-        elif self.type == PolicyType.ADAPTIVE:
-            return self._adaptive_offer(round_num, history, utility_fn, issues)
-        else:
-            return self._default_offer(utility_fn, issues)
->>>>>>> 68605d6d
 
     def _linear_concession_offer(self, round_num: int, utility_fn: UtilityFunction, issues: List[Issue]) -> Dict[str, float]:
         concession_factor = min(1.0, round_num * self.params.concession_rate)
